import React from 'react'
import PropTypes from 'prop-types'
import {connect} from 'react-redux'

import {emptyGraphCopy} from 'src/shared/copy/cell'
import {bindActionCreators} from 'redux'

import AutoRefresh from 'shared/components/AutoRefresh'
import LineGraph from 'shared/components/LineGraph'
import SingleStat from 'shared/components/SingleStat'
import GaugeChart from 'shared/components/GaugeChart'
import TableGraph from 'shared/components/TableGraph'

import {colorsStringSchema} from 'shared/schemas'
import {setHoverTime} from 'src/dashboards/actions'

const RefreshingLineGraph = AutoRefresh(LineGraph)
const RefreshingSingleStat = AutoRefresh(SingleStat)
const RefreshingGaugeChart = AutoRefresh(GaugeChart)
const RefreshingTableGraph = AutoRefresh(TableGraph)

const RefreshingGraph = ({
  axes,
  inView,
  type,
  colors,
  onZoom,
  cellID,
  queries,
  hoverTime,
  tableOptions,
  templates,
  timeRange,
  cellHeight,
  autoRefresh,
  resizerTopHeight,
  staticLegend,
  manualRefresh, // when changed, re-mounts the component
  resizeCoords,
  editQueryStatus,
  handleSetHoverTime,
  grabDataForDownload,
<<<<<<< HEAD
  hoverTime,
  onSetHoverTime,
  onNewQueryAST,
=======
>>>>>>> f9f86ce0
}) => {
  const prefix = (axes && axes.y.prefix) || ''
  const suffix = (axes && axes.y.suffix) || ''

  if (!queries.length) {
    return (
      <div className="graph-empty">
        <p data-test="data-explorer-no-results">{emptyGraphCopy}</p>
      </div>
    )
  }

  if (type === 'single-stat') {
    return (
      <RefreshingSingleStat
        colors={colors}
        key={manualRefresh}
        queries={[queries[0]]}
        templates={templates}
        autoRefresh={autoRefresh}
        cellHeight={cellHeight}
        prefix={prefix}
        suffix={suffix}
        inView={inView}
      />
    )
  }

  if (type === 'gauge') {
    return (
      <RefreshingGaugeChart
        colors={colors}
        key={manualRefresh}
        queries={[queries[0]]}
        templates={templates}
        autoRefresh={autoRefresh}
        cellHeight={cellHeight}
        resizerTopHeight={resizerTopHeight}
        resizeCoords={resizeCoords}
        cellID={cellID}
        prefix={prefix}
        suffix={suffix}
        inView={inView}
      />
    )
  }

  if (type === 'table') {
    return (
      <RefreshingTableGraph
        cellID={cellID}
        colors={colors}
        inView={inView}
        hoverTime={hoverTime}
        key={manualRefresh}
        queries={queries}
        templates={templates}
        autoRefresh={autoRefresh}
        cellHeight={cellHeight}
        resizeCoords={resizeCoords}
        tableOptions={tableOptions}
<<<<<<< HEAD
        hoverTime={hoverTime}
        onSetHoverTime={onSetHoverTime}
        inView={inView}
        onNewQueryAST={onNewQueryAST}
=======
        resizerTopHeight={resizerTopHeight}
        handleSetHoverTime={handleSetHoverTime}
>>>>>>> f9f86ce0
      />
    )
  }

  const displayOptions = {
    stepPlot: type === 'line-stepplot',
    stackedGraph: type === 'line-stacked',
  }

  return (
    <RefreshingLineGraph
      axes={axes}
      colors={colors}
      onZoom={onZoom}
      queries={queries}
      inView={inView}
      key={manualRefresh}
      templates={templates}
      timeRange={timeRange}
      autoRefresh={autoRefresh}
      hoverTime={hoverTime}
      isBarGraph={type === 'bar'}
      resizeCoords={resizeCoords}
      staticLegend={staticLegend}
      displayOptions={displayOptions}
      editQueryStatus={editQueryStatus}
      grabDataForDownload={grabDataForDownload}
      handleSetHoverTime={handleSetHoverTime}
      showSingleStat={type === 'line-plus-single-stat'}
    />
  )
}

const {arrayOf, bool, func, number, shape, string} = PropTypes

RefreshingGraph.propTypes = {
  timeRange: shape({
    lower: string.isRequired,
  }),
  autoRefresh: number.isRequired,
  manualRefresh: number,
  templates: arrayOf(shape()),
  type: string.isRequired,
  cellHeight: number,
  resizerTopHeight: number,
  axes: shape(),
  queries: arrayOf(shape()).isRequired,
  editQueryStatus: func,
  staticLegend: bool,
  onZoom: func,
  resizeCoords: shape(),
  grabDataForDownload: func,
  colors: colorsStringSchema,
  cellID: string,
  inView: bool,
  tableOptions: shape({}),
<<<<<<< HEAD
  onNewQueryAST: func,
  queryASTs: arrayOf(shape()),
=======
  hoverTime: string.isRequired,
  handleSetHoverTime: func.isRequired,
>>>>>>> f9f86ce0
}

RefreshingGraph.defaultProps = {
  manualRefresh: 0,
  staticLegend: false,
  inView: true,
}

const mapStateToProps = ({dashboardUI, annotations: {mode}}) => ({
  mode,
  hoverTime: dashboardUI.hoverTime,
})

const mapDispatchToProps = dispatch => ({
  handleSetHoverTime: bindActionCreators(setHoverTime, dispatch),
})

export default connect(mapStateToProps, mapDispatchToProps)(RefreshingGraph)<|MERGE_RESOLUTION|>--- conflicted
+++ resolved
@@ -40,12 +40,7 @@
   editQueryStatus,
   handleSetHoverTime,
   grabDataForDownload,
-<<<<<<< HEAD
-  hoverTime,
-  onSetHoverTime,
   onNewQueryAST,
-=======
->>>>>>> f9f86ce0
 }) => {
   const prefix = (axes && axes.y.prefix) || ''
   const suffix = (axes && axes.y.suffix) || ''
@@ -107,15 +102,9 @@
         cellHeight={cellHeight}
         resizeCoords={resizeCoords}
         tableOptions={tableOptions}
-<<<<<<< HEAD
-        hoverTime={hoverTime}
-        onSetHoverTime={onSetHoverTime}
-        inView={inView}
         onNewQueryAST={onNewQueryAST}
-=======
         resizerTopHeight={resizerTopHeight}
         handleSetHoverTime={handleSetHoverTime}
->>>>>>> f9f86ce0
       />
     )
   }
@@ -172,13 +161,10 @@
   cellID: string,
   inView: bool,
   tableOptions: shape({}),
-<<<<<<< HEAD
   onNewQueryAST: func,
   queryASTs: arrayOf(shape()),
-=======
   hoverTime: string.isRequired,
   handleSetHoverTime: func.isRequired,
->>>>>>> f9f86ce0
 }
 
 RefreshingGraph.defaultProps = {
