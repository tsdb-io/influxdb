--- conflicted
+++ resolved
@@ -25,18 +25,5 @@
   verticalTimeAxis: true,
   sortBy: TIME_COLUMN_DEFAULT,
   wrapping: 'truncate',
-<<<<<<< HEAD
-  columnNames: [{internalName: 'time', displayName: ''}],
-=======
   columnNames: [TIME_COLUMN_DEFAULT],
-}
-
-export const initializeOptions = cellType => {
-  switch (cellType) {
-    case 'table':
-      return DEFAULT_TABLE_OPTIONS
-    default:
-      return {}
-  }
->>>>>>> 27168d8c
 }