--- conflicted
+++ resolved
@@ -28,15 +28,10 @@
 	}
 }
 
-<<<<<<< HEAD
-func initCheckService(s kv.Store, f influxdbtesting.CheckFields, t *testing.T) (influxdb.CheckService, string, func()) {
+func initCheckService(s kv.Store, f influxdbtesting.CheckFields, t *testing.T) (*kv.Service, string, func()) {
 	svc := kv.NewService(zaptest.NewLogger(t), s, kv.ServiceConfig{
 		FluxLanguageService: fluxlang.DefaultService,
 	})
-=======
-func initCheckService(s kv.Store, f influxdbtesting.CheckFields, t *testing.T) (*kv.Service, string, func()) {
-	svc := kv.NewService(zaptest.NewLogger(t), s)
->>>>>>> 95efdc25
 	svc.IDGenerator = f.IDGenerator
 	svc.TimeGenerator = f.TimeGenerator
 	if f.TimeGenerator == nil {
